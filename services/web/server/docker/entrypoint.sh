#!/bin/sh

# This entrypoint script:
#
# - Executes *inside* of the container upon start as --user [default root]
# - Notice that the container *starts* as --user [default root] but
#   *runs* as non-root user [scu]
#
echo "Entrypoint for stage ${SC_BUILD_TARGET} ..."
echo "  User    :`id $(whoami)`"
echo "  Workdir :`pwd`"


if [[ ${SC_BUILD_TARGET} == "development" ]]
then
    # NOTE: expects docker run ... -v $(pwd):/devel/services/web/server
    DEVEL_MOUNT=/devel/services/web/server

    stat $DEVEL_MOUNT &> /dev/null || \
        (echo "ERROR: You must mount '$DEVEL_MOUNT' to deduce user and group ids" && exit 1) # FIXME: exit does not stop script

    USERID=$(stat -c %u $DEVEL_MOUNT)
    GROUPID=$(stat -c %g $DEVEL_MOUNT)
    GROUPNAME=$(getent group ${GROUPID} | cut -d: -f1)
<<<<<<< HEAD

    if [[ $USERID -eq 0 ]]
    then
        addgroup scu root
    else
        # take host's credentials in myu
        if [[ -z "$GROUPNAME" ]]
        then
            GROUPNAME=myu
            addgroup -g $GROUPID $GROUPNAME
        else
            addgroup scu $GROUPNAME
        fi

=======

    if [[ $USERID -eq 0 ]]
    then
        addgroup scu root
    else
        # take host's credentials in myu
        if [[ -z "$GROUPNAME" ]]
        then
            GROUPNAME=myu
            addgroup -g $GROUPID $GROUPNAME
        else
            addgroup scu $GROUPNAME
        fi

>>>>>>> 0f685777
        deluser scu &> /dev/null
        adduser -u $USERID -G $GROUPNAME -D -s /bin/sh scu
    fi
fi


su-exec scu "$@"<|MERGE_RESOLUTION|>--- conflicted
+++ resolved
@@ -22,7 +22,6 @@
     USERID=$(stat -c %u $DEVEL_MOUNT)
     GROUPID=$(stat -c %g $DEVEL_MOUNT)
     GROUPNAME=$(getent group ${GROUPID} | cut -d: -f1)
-<<<<<<< HEAD
 
     if [[ $USERID -eq 0 ]]
     then
@@ -36,23 +35,7 @@
         else
             addgroup scu $GROUPNAME
         fi
-
-=======
-
-    if [[ $USERID -eq 0 ]]
-    then
-        addgroup scu root
-    else
-        # take host's credentials in myu
-        if [[ -z "$GROUPNAME" ]]
-        then
-            GROUPNAME=myu
-            addgroup -g $GROUPID $GROUPNAME
-        else
-            addgroup scu $GROUPNAME
-        fi
-
->>>>>>> 0f685777
+        
         deluser scu &> /dev/null
         adduser -u $USERID -G $GROUPNAME -D -s /bin/sh scu
     fi
