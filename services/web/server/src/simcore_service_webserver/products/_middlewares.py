import logging
from collections import OrderedDict

from aiohttp import web
from servicelib.aiohttp.typing_extension import Handler
from servicelib.rest_constants import X_PRODUCT_NAME_HEADER

from .._constants import APP_PRODUCTS_KEY, RQ_PRODUCT_KEY
from .._meta import API_VTAG
from ._model import Product

_logger = logging.getLogger(__name__)


def _discover_product_by_hostname(request: web.Request) -> str | None:
    products: OrderedDict[str, Product] = request.app[APP_PRODUCTS_KEY]
    for product in products.values():
        if product.host_regex.search(request.host):
            product_name: str = product.name
            return product_name
    return None


def _discover_product_by_request_header(request: web.Request) -> str | None:
    requested_product: str | None = request.headers.get(X_PRODUCT_NAME_HEADER)
    if requested_product:
        for product_name in request.app[APP_PRODUCTS_KEY]:
            if requested_product == product_name:
                return requested_product
    return None


def _get_app_default_product_name(request: web.Request) -> str:
    product_name: str = request.app[f"{APP_PRODUCTS_KEY}_default"]
    return product_name


@web.middleware
async def discover_product_middleware(request: web.Request, handler: Handler):
    """
    This service can serve to different products
    Every request needs to reveal which product to serve and store it in request[RQ_PRODUCT_KEY]
        - request[RQ_PRODUCT_KEY] is set to discovered product in 3 types of entrypoints
        - if no product discovered, then it is set to default
    """
    # - API entrypoints
    # - /static info for front-end
    if (
        request.path.startswith(f"/{API_VTAG}")
        or request.path == "/static-frontend-data.json"
        or request.path == "/socket.io/"
    ):
        product_name = (
            _discover_product_by_request_header(request)
            or _discover_product_by_hostname(request)
            or _get_app_default_product_name(request)
        )
        request[RQ_PRODUCT_KEY] = product_name

    # - Publications entrypoint: redirections from other websites. SEE studies_access.py::access_study
    # - Root entrypoint: to serve front-end apps
    elif (
        request.path.startswith("/study/")
        or request.path.startswith("/view")
        or request.path == "/"
    ):
        product_name = _discover_product_by_hostname(
            request
        ) or _get_app_default_product_name(request)

        request[RQ_PRODUCT_KEY] = product_name

<<<<<<< HEAD
    assert request.get(RQ_PRODUCT_KEY) is not None or request.path.startswith(  # nosec
        "/dev/doc"
=======
    assert (  # nosec
        request.get(RQ_PRODUCT_KEY) is not None
        or request.path == "/socket.io/"
        or request.path.startswith("/dev/doc")
>>>>>>> d54e90a1
    )

    return await handler(request)<|MERGE_RESOLUTION|>--- conflicted
+++ resolved
@@ -70,15 +70,10 @@
 
         request[RQ_PRODUCT_KEY] = product_name
 
-<<<<<<< HEAD
-    assert request.get(RQ_PRODUCT_KEY) is not None or request.path.startswith(  # nosec
-        "/dev/doc"
-=======
     assert (  # nosec
         request.get(RQ_PRODUCT_KEY) is not None
         or request.path == "/socket.io/"
         or request.path.startswith("/dev/doc")
->>>>>>> d54e90a1
     )
 
     return await handler(request)