--- conflicted
+++ resolved
@@ -16,10 +16,6 @@
     JobOutputs,
     JobStatus,
 )
-<<<<<<< HEAD
-from ...models.schemas.studies import StudyID
-from ._common import API_SERVER_DEV_FEATURES_ENABLED
-=======
 from ...models.schemas.studies import Study, StudyID
 from ...services.director_v2 import DirectorV2Api
 from ...services.solver_job_models_converters import create_jobstatus_from_task
@@ -34,8 +30,7 @@
 from ..dependencies.services import get_api_client
 from ..dependencies.webserver import get_webserver_session
 from ..errors.http_error import create_error_json_response
-from ._common import API_SERVER_DEV_FEATURES_ENABLED, job_output_logfile_responses
->>>>>>> d54e90a1
+from ._common import API_SERVER_DEV_FEATURES_ENABLED
 
 _logger = logging.getLogger(__name__)
 router = APIRouter()
@@ -144,14 +139,9 @@
 
 @router.delete(
     "/{study_id:uuid}/jobs/{job_id:uuid}",
-<<<<<<< HEAD
-=======
     status_code=status.HTTP_204_NO_CONTENT,
     responses={status.HTTP_404_NOT_FOUND: {"model": ErrorGet}},
->>>>>>> d54e90a1
-    include_in_schema=API_SERVER_DEV_FEATURES_ENABLED,
-    status_code=status.HTTP_501_NOT_IMPLEMENTED,
-    response_description="Not implemented",
+    include_in_schema=API_SERVER_DEV_FEATURES_ENABLED,
 )
 async def delete_study_job(
     study_id: StudyID,
