# Ansible files
*.retry

# Byte-compiled / optimized / DLL files
__pycache__/
*.py[cod]
*$py.class

# C extensions
*.so

# Distribution / packaging
.Python
env/
build/
develop-eggs/
dist/
downloads/
eggs/
.eggs/
lib/
lib64/
parts/
sdist/
var/
wheels/
*.egg-info/
.installed.cfg
*.egg
.pytype/

# PyInstaller
#  Usually these files are written by a python script from a template
#  before PyInstaller builds the exe, so as to inject date/other infos into it.
*.manifest
*.spec

# Installer logs
pip-log.txt
pip-delete-this-directory.txt

# Unit test / coverage reports
htmlcov/
.tox/
.coverage
.coverage.*
.cache
nosetests.xml
coverage.xml
*.cover
.hypothesis/
.pytest_cache/
test_failures/
# Translations
*.mo
*.pot

# Django stuff:
*.log
local_settings.py

# Flask stuff:
instance/
.webassets-cache

# Scrapy stuff:
.scrapy

# Sphinx documentation
docs/_build/

# PyBuilder
target/

# Jupyter Notebook
.ipynb_checkpoints

# pyenv
.python-version

# SageMath parsed files
*.sage.py

# dotenv
.env

# virtualenv
.venv27
.venv
venv/
ENV/

# Spyder project settings
.spyderproject
.spyproject

# Rope project settings
.ropeproject

# mkdocs documentation
/site

# mypy
.mypy_cache/

# node
# Dependency directories
node_modules/

# IDEs config (except templates)
.vscode/*
!.vscode/*.template.json
.idea/

# manual overrides
services/docker-compose.override.yml

# swarm files
services/docker-compose.swarm.yml
services/docker-compose.stack.*.yml

# mac
.DS_Store

# key-words in filename to ignore them
*secret*
*ignore*
!.dockerignore
!.gitignore

# Any generated output folder (e.g. codegen, build, ...)
out/
**/tmp/

# See .vscode-template
pytest.ini

# Any output directory
*output/
itisfoundation.github.io/
TODO.*

# backup files
*~
*.bak

# pylint-profile output
prof/
!ops/**/build

# outputs from make
.stack-*.yml

# WSL
.fake_hostname_file
.bash_history

# pytest-fixture-tools output
artifacts

# dask artifacts in devel mode
dask*-space/

# produced when mounting volumes on docker and pip installing
.local/

# Makefile artifacts
packages/service-integration/compose-spec.json

# temporary files by vscode
Untitled*

# snyk extension cache
.dccache

# service settings.schemas.json
services/**/settings-schema.json

tests/public-api/osparc_python_wheels/*

<<<<<<< HEAD
# osparc-config repo files
repo.config
=======
build.sh
>>>>>>> d54e90a1
<|MERGE_RESOLUTION|>--- conflicted
+++ resolved
@@ -178,9 +178,6 @@
 
 tests/public-api/osparc_python_wheels/*
 
-<<<<<<< HEAD
 # osparc-config repo files
 repo.config
-=======
-build.sh
->>>>>>> d54e90a1
+build.sh